--- conflicted
+++ resolved
@@ -9,10 +9,6 @@
 Use the package manager [pip](https://pip.pypa.io/en/stable/) to install flox.
 
 ```bash
-<<<<<<< HEAD
-# seems like flox is taken, will update the name soon
-=======
->>>>>>> 0137af11
 pip install pyflox
 ```
 
